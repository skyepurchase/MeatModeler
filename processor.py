import time

import cv2
import numpy as np
import pandas as pd
import plotly.graph_objects as go
from pyntcloud import PyntCloud
from PIL import Image, ExifTags

import bundleAdjuster
from track import Track


def increaseContrast(frame):
    """
    Increases the contrast of the grey scale images by applying CLAHE to the luminance

    :param frame: The frame to be editted
    :return: The increased contrast image
    """
    lab = cv2.cvtColor(frame, cv2.COLOR_BGR2LAB)
    l, a, b = cv2.split(lab)

    clahe = cv2.createCLAHE(clipLimit=3.5, tileGridSize=(8, 8))
    l_out = clahe.apply(l)
    lab_out = cv2.merge((l_out, a, b))

    return cv2.cvtColor(lab_out, cv2.COLOR_Lab2BGR)


def calibrate(images, corner_dims=(7, 7)):
    """
    Takes specific chess board images and calibrates the camera appropriately

    :param images: A list of different openCV image objects of a known chessboard
    :param corner_dims: A tuple the dimensions of the chessboard corners (standard board is (7, 7) and default input)
    :return: The intrinsic property matrix,
            The distortion coefficients
    """
    # Prepare chessboard 3D points
    x, y = corner_dims
    objp = np.zeros((x * y, 3), np.float32)
    objp[:, :2] = np.mgrid[0:x, 0:y].T.reshape(-1, 2)

    # Arrays to store object and image points from all images
    obj_points = []
    img_points = []

    for img in images:
        gray = cv2.cvtColor(img, cv2.COLOR_BGR2GRAY)

        # Find the chessboard corners
        success, corners = cv2.findChessboardCorners(gray, corner_dims, None)

        # If found, add object points, image points
        if success:
            obj_points.append(objp)
            img_points.append(corners)

    img = images[0]
    gray = cv2.cvtColor(img, cv2.COLOR_BGR2GRAY)

    success, matrix, distortion, _, _ = cv2.calibrateCamera(obj_points,
                                                            img_points,
                                                            gray.shape[::-1],
                                                            None,
                                                            None)

    if success:
        return matrix, distortion

    return None


def intrinsicFromEXIF(image):
    """
    Generates an intrinsic matrix based on the EXIF data of an image.
    A number of assumptions are used and no distortion coefficients can be generated.
    The intrinsic matrix will now be in real world coordinates.

    :param image: The path to an image taken from the used phone
    :return: The intrinsic matrix
    """

    # Extract EXIF data
    tags = {}
    with open(image, 'rb') as image_file:
        img = Image.open(image_file)
        if hasattr(img, '_getexif'):
            exif_info = img._getexif()
            if exif_info is not None:
                for tag, value in exif_info.items():
                    tags[ExifTags.TAGS.get(tag, tag)] = value

    # Extract focal length
    focal_length = tags.get('FocalLength', (0, 1))

    # Extract resolution
    img_width = tags.get('XResolution', 0)
    img_height = tags.get('YResolution', 0)
    if img_width < img_height:
        img_width, img_height = img_height, img_width

    # Extract DPI resolutions
    f_planeN_X, f_planeD_X = tags.get('FocalPlaneXResolution', (0, 1))
    f_planeN_Y, f_planeD_Y = tags.get('FocalPlaneYResolution', (0, 1))
    X_resolution = f_planeN_X / f_planeD_X
    Y_resolution = f_planeN_Y / f_planeD_Y

    # focal length is in mm, resolution in px / "
    # fx and fy in px
    fx = focal_length * X_resolution / 25.4
    fy = focal_length * Y_resolution / 25.4

    # Assume the principle point is at the centre
    cx, cy = (img_width / 2, img_height / 2)

    return np.hstack((np.array([fx, 0, cx]),
                      np.array([0, fy, cy]),
                      np.array([0, 0, 1])))


def undistortFrame(frame, camera_matrix, distortion_coefficients):
    """
    Takes a frame and removes the distortion cause by the camera

    :param frame: Frame with distortion
    :param camera_matrix: The intrinsic matrix of the camera
    :param distortion_coefficients: The distortion coefficients of the camera
    :return: Frame without distortion, cropped to ROI
    """
    height, width = frame.shape[:2]

    # Find the new camera matrix for the specific frame
    optimal_camera_matrix, roi = cv2.getOptimalNewCameraMatrix(camera_matrix,
                                                               distortion_coefficients,
                                                               (width, height),
                                                               1,
                                                               (width, height))

    # Utilise this to get an undistorted frame
    undistorted_frame = cv2.undistort(frame, camera_matrix, distortion_coefficients, None, optimal_camera_matrix)

    # Crop the edges
    x, y, w, h = roi
    undistorted_frame = undistorted_frame[y:y + h, x:x + w]

    return undistorted_frame


def keyframeTracking(frame_grey, prev_frame_grey, prev_frame_points, accumulated_error, lk_params, feature_params,
                     threshold=0.2):
    """
    Determines whether a given frame is a keyframe for further analysis

    :param frame_grey: The frame to be analysed in greyscale
    :param prev_frame_grey: The previous frame in greyscale
    :param prev_frame_points: The previous frame features to track
    :param accumulated_error: The current error distance from keyframe points
    :param lk_params: Lucas-Kanade parameters
    :param feature_params: GoodFeaturesToTrack parameters
    :param threshold: Proportion of the frame width considered significant
    :return: A boolean value on whether the frame was a keyframe,
            The new previous grey frame,
            The new previous frame points,
            The new accumulated error
    """
    # Compare the last key frame to current key frame
    p, st, err = cv2.calcOpticalFlowPyrLK(prev_frame_grey,
                                          frame_grey,
                                          prev_frame_points,
                                          None,
                                          **lk_params)

    # Keep only matching points
    if p is not None:
        good_new = p[st == 1]

        # Update previous data
        prev_frame_grey = frame_grey
        prev_frame_points = good_new.reshape(-1, 1, 2)

        # If possible increase the accumulative error between frames
        if err is not None:
            new_err = np.nan_to_num(err)  # If a feature wasn't trackable error is NaN
            new_err[new_err < 0] = 0  # Unknown but can result in very large negative numbers
            accumulated_error += np.average(new_err)

        # Current frame has deviated enough to be considered a key frame
        if accumulated_error > threshold * frame_grey.shape[1]:
            accumulated_error = 0

            # Recalculate points for new keyframe
            prev_frame_points = cv2.goodFeaturesToTrack(prev_frame_grey,
                                                        mask=None,
                                                        **feature_params)

            return True, prev_frame_grey, prev_frame_points, accumulated_error

    return False, prev_frame_grey, prev_frame_points, accumulated_error


def featureMatching(new_features, new_descriptors, all_features, all_descriptors, flann_params, threshold=0.75):
    """
    Finds which features in two keyframes match

    :param new_features: The features from the new keyframe
    :param new_descriptors: The feature descriptions from the new keyframe
    :param all_features: The previous features from all preceding keyframes
    :param all_descriptors: The previous feature descriptions from all preceding keyframes
    :param flann_params: Parameters to tune FLANN matcher
    :param threshold: Ratio threshold for FLANN matches
    :return: A dictionary of the matches for each preceding keyframe
    """
    # Get new points and descriptors
    all_matches = {}

    for frame_ID, (points, descriptors) in enumerate(zip(all_features, all_descriptors)):
        # FLANN based approach to find matches
        flann = cv2.FlannBasedMatcher(flann_params, {})
        matches = flann.knnMatch(descriptors, new_descriptors, k=2)

        # Find which points can be considered new
        good_matches = [match[0] for match in matches if
                        len(match) == 2  # Sometimes matches only includes one side not both
                        and match[0].distance < threshold * match[1].distance]
        print("Found", len(good_matches), "matches with keyframe", frame_ID)

        left_matches = np.array([points[m.queryIdx].pt for m in good_matches])
        right_matches = np.array([new_features[m.trainIdx].pt for m in good_matches])
        new_matches = np.hstack((left_matches, right_matches))
        all_matches[frame_ID] = new_matches

    return all_matches


def poseEstimation(points, camera_intrinsic_matrix):
    """
    Takes the matches between two frames and the transformation between origin and left frame coordinates and finds
    the transformation between origin and right frame coordinates

    :param points: Nx4 array of image point matches
    :param camera_intrinsic_matrix: The intrinsic matrix of the camera
    :return: The used point matches (or if estimating based on previous points, a success value),
            rotation vector,
            translation vector
    """
    left_points = points[:, :2]
    right_points = points[:, 2:]

    # Find essential matrix and inliers
    E, mask_E = cv2.findEssentialMat(left_points,
                                     right_points,
                                     camera_intrinsic_matrix)

    # Use the essential matrix and inliers to find the pose and new inliers
    _, R, t, mask_RP, points = cv2.recoverPose(E,
                                               left_points,
                                               right_points,
                                               camera_intrinsic_matrix,
                                               distanceThresh=10,
                                               mask=mask_E)

    new_points = points.T
    new_points = new_points[:, :3] / new_points[:, -1][:, None]

    # Usable points
    usable_left_points = left_points[mask_RP[:, 0] == 1]

    if len(usable_left_points) < 8:  # If less than 8 are usable then this is very unreliable
        return None, None, None

    usable_right_points = right_points[mask_RP[:, 0] == 1]
    usable_points = np.hstack((usable_left_points, usable_right_points))
    usable_new_points = new_points[mask_RP[:, 0] == 1]

<<<<<<< HEAD
    return usable_left_points, usable_right_points, right_frame_extrinsic_matrix, left_to_right_extrinsic_matrix, projection_matrix
=======
    return usable_points, R, t, usable_new_points
>>>>>>> 148ac0a4


def pointTracking(tracks, matches, points, prev_keyframe_ID, keyframe_ID):
    """
    Checks through the current tracks and updates them based on the provided matches

    :param tracks: Tracks of points visible in the previous keyframe
    :param matches: Nx4 array of the matches between the keyframe and previous keyframe
    :param points: Nx3 corresponding 3D points
    :param prev_keyframe_ID: The identity number of the previous keyframe
    :param keyframe_ID: The identity number of the current keyframe
    :return: The tracks for the previous keyframe,
            The tracks for the current keyframe,
            The new tracks created
    """
    new_tracks = []
    new_frame_tracks = []

    # For each match check if this feature already exists
    for feature_point, correspondent, point in zip(matches[:, :2], matches[:, 2:], points):
        is_new_track = True

        for track in tracks:
            # If the current point matches the track's last point then they reference the same feature
            prior_point = track.getCoordinate(prev_keyframe_ID)

            # So update the track
            if feature_point[0] == prior_point[0] and feature_point[1] == prior_point[1]:
                track.update(keyframe_ID, correspondent, point)
                new_frame_tracks.append(track)
                is_new_track = False
                break

        # Feature was not found elsewhere
        if is_new_track:
            new_track = Track(prev_keyframe_ID,
                              feature_point,
                              keyframe_ID,
                              correspondent,
                              point)
            new_tracks.append(new_track)
            new_frame_tracks.append(new_track)

    # Add new tracks
    tracks += new_tracks

<<<<<<< HEAD

def triangulatePoints(popped_tracks, projections, point_ID, points_2d, frame_indices, point_indices):
    """
    Generates the new 3D points from the popped_tracks and poses as well as keeping track of how the points and
    frames link together

    :param popped_tracks: The tracks that will not be updated again
    :param projections: The poses of the frames so far
    :param point_ID: The current 3D point identification number
    :param points_2d: The 2D image points analysed so far
    :param frame_indices: The index of the frame relating to each 2D point
    :param point_indices: The index of the 3D point relating to each 2D point
    :return: new 3D points,
            new 3D point identification number,
            new 2D point array
            new frame index array
            new 3D point index array
    """
    # Join together all the points and tracks for pairs of frames
    frame_pairs = {}
    for track in popped_tracks:
        frame_ID1, frame_ID2, left, right = track.getTriangulationData()
        pair = [left, right]
        identifier = str(frame_ID1) + "-" + str(frame_ID2)

        if identifier in frame_pairs:
            track_group, coordinates = frame_pairs.get(identifier)
            track_group.append(track)
            coordinates.append(pair)
            frame_pairs[identifier] = (track_group, coordinates)
        else:
            track_group = [track]
            coordinates = [pair]
            frame_pairs[identifier] = (track_group, coordinates)

    points = None
    count = 0

    # Triangulation
    for identifier, (track_group, coordinates) in frame_pairs.items():
        frames = identifier.split("-")
        frame_ID1 = int(frames[0])
        frame_ID2 = int(frames[1])

        # Get poses
        projection1 = projections[frame_ID1][:3, :]
        projection2 = projections[frame_ID2][:3, :]

        # Get coordinates
        coordinates = np.array(coordinates)
        left_points = coordinates[:, 0, :]
        right_points = coordinates[:, 1, :]

        # Triangulate points
        new_points = cv2.triangulatePoints(projection1, projection2, left_points.T, right_points.T).T
        new_points = new_points[:, :3] / new_points[:, -1, np.newaxis]

        # Manage bundling
        for track, point in zip(track_group, new_points):
            new_points_2d = track.get2DPoints()

            for i, point_2d in enumerate(new_points_2d):
                points_2d.append(point_2d)

                if i == len(new_points_2d) - 1:
                    # The last index must be frame_ID2 index
                    # This is a problem for comparing the last frame to the first
                    # As the first frame is 0 which cannot be reached with addition
                    frame_indices.append(frame_ID2)
                else:
                    frame_indices.append(frame_ID1 + i)

                point_indices.append(point_ID)

            point_ID += 1
            count += 1

        if points is None:
            points = new_points
        else:
            points = np.concatenate((points, new_points))

    return points, point_ID, points_2d, frame_indices, point_indices
=======
    return tracks, new_frame_tracks, new_tracks
>>>>>>> 148ac0a4


def process(video, path, intrinsic_matrix, distortion_coefficients, lk_params, feature_params, flann_params):
    """
    Takes a video of a food item and returns the 3D mesh of the food item

    :param video: The video to be converted to a 3D mesh
    :param path: The path to save images to
    :param intrinsic_matrix: The intrinsic matrix for the video camera used
    :param distortion_coefficients: The disrotion coefficients for the video camera used
    :param lk_params: Lucas-Kanade feature tracking parameters
    :param feature_params: OpenCV GoodFeaturesToTrack parameters
    :param flann_params: FLANN feature matching parameters
    :return: A 3D point cloud
    """
    print("Initialising...")
    tic = time.time()

    orb = cv2.ORB_create(nfeatures=2000)

    cap = cv2.VideoCapture(video)
    total_frames = int(cap.get(cv2.CAP_PROP_FRAME_COUNT))

    # Retrieve first frame
    _, start_frame = cap.read()

    # Initialise keyframe tracking
    prev_frame_grey = cv2.cvtColor(increaseContrast(start_frame), cv2.COLOR_BGR2GRAY)
    prev_frame_points = cv2.goodFeaturesToTrack(prev_frame_grey,
                                                mask=None,
                                                **feature_params)
    accumulative_error = 0

    # Initialise feature matching
    features, descriptors = orb.detectAndCompute(prev_frame_grey, None)
    all_features = [features]
    all_descriptors = [descriptors]

    # Initialise pose estimation
<<<<<<< HEAD
    left_extrinsic = np.eye(4, 4)  # The first keyframe is at origin and left of next frame

    # But needs to be placed into world coordinates
    original_projection = np.dot(intrinsic_matrix, left_extrinsic[:3])

    projections = [original_projection]  # The first keyframe is added
    extrinsic_matrices = [left_extrinsic]
=======
    frame_tracks = {}

    # Initialise triangulation
>>>>>>> 148ac0a4

    # Initialise point tracking
    tracks = []
    keyframe_ID = 1

    toc = time.time()

    print("Initialisation complete.")
    print(toc - tic, "seconds.\n")

    print("Finding points...")

    tic = time.time()

    # Processing loop
    success, frame = cap.read()

    while success:
        frame_grey = cv2.cvtColor(increaseContrast(frame), cv2.COLOR_BGR2GRAY)

        is_keyframe, prev_frame_grey, prev_frame_points, accumulative_error = keyframeTracking(frame_grey,
                                                                                               prev_frame_grey,
                                                                                               prev_frame_points,
                                                                                               accumulative_error,
                                                                                               lk_params,
                                                                                               feature_params,
                                                                                               threshold=0.1)

        if is_keyframe:
            # Detect features and compute descriptors
            print("Detecting features in keyframe", keyframe_ID, end="...")

            features, descriptors = orb.detectAndCompute(frame_grey, None)

            print("found", len(features))

            # Calculate matches
<<<<<<< HEAD
            print("\nFinding matches", end="...")
            L_matches, R_matches, prev_orb_points, prev_orb_descriptors = featureTracking(frame_grey,
                                                                                          prev_orb_points,
                                                                                          prev_orb_descriptors,
                                                                                          orb,
                                                                                          flann_params)
            print("found", len(L_matches))

            # Pose estimation
            print("Finding inliers", end="...")
            L_points, R_points, right_extrinsic, pairwise_extrinsic, projection = poseEstimation(L_matches,
                                                                                                 R_matches,
                                                                                                 left_extrinsic,
                                                                                                 intrinsic_matrix)
            print("found", len(L_points))

            projections.append(projection)
            extrinsic_matrices.append(pairwise_extrinsic)

            # Manage tracks
            print("Grouping points", end="...")
            new_popped_tracks, tracks = pointTracking(tracks,
                                                      prev_keyframe_ID,
                                                      L_points,
                                                      keyframe_ID,
                                                      R_points)
            popped_tracks += new_popped_tracks
            print(len(popped_tracks), "potential points")

            # Update variables
            left_extrinsic = right_extrinsic  # Right keyframe now becomes the left keyframe
            prev_keyframe_ID = keyframe_ID
=======
            all_matches = featureMatching(features,
                                          descriptors,
                                          all_features,
                                          all_descriptors,
                                          flann_params)

            # Update all features and descriptors
            all_features.append(features)
            all_descriptors.append(descriptors)

            # Pose estimation
            current_frame_tracks = []
            for prev_keyframe_ID, matches in all_matches.items():
                print("Finding points with frame", prev_keyframe_ID, end="...")
                # Find the relative positions and triangulated points
                usable_matches, R, t, new_points = poseEstimation(matches,
                                                                  intrinsic_matrix)

                print("found", len(new_points))

                # Group the newly triangulated points into tracks
                prev_tracks, new_frame_tracks, new_tracks = pointTracking(frame_tracks[prev_keyframe_ID],
                                                                          usable_matches,
                                                                          new_points,
                                                                          prev_keyframe_ID,
                                                                          keyframe_ID)

                frame_tracks[prev_keyframe_ID] = prev_tracks
                current_frame_tracks += new_frame_tracks
                tracks += new_tracks

            print(len(tracks), "potential points found.")
            frame_tracks[keyframe_ID] = current_frame_tracks

            # Update variables
>>>>>>> 148ac0a4
            keyframe_ID += 1

        success, frame = cap.read()

<<<<<<< HEAD
    # Add the remaining tracks which are implicitly popped
    popped_tracks += tracks

    # Include the points in the tracks not popped at the end
    print("Triangulating points", end="...")
    points, point_ID, points_2d, frame_indices, point_indices = triangulatePoints(popped_tracks,
                                                                                  projections,
                                                                                  point_ID,
                                                                                  points_2d,
                                                                                  frame_indices,
                                                                                  point_indices)
    print("done")

=======
>>>>>>> 148ac0a4
    toc = time.time()

    print(len(tracks), "points found.")
    # print(len(extrinsic_vectors), "frames used.")
    print(toc - tic, "seconds.\n")

    points = []
    point_indices = []
    frame_indices = []
    points_2d = []
    point_ID = 0

    for track in tracks:
        for frame_ID, coordinate in track.getCoordinates().items():
            points_2d.append(coordinate)
            frame_indices.append(frame_ID)
            point_indices.append(point_ID)

        points.append(track.getFinalPoint())
        point_ID += 1

    points = np.array(points)

    print("adjusting points...")

    tic = time.time()

<<<<<<< HEAD
    extrinsics = np.array(extrinsic_matrices)
    extrinsics = np.array(list(itertools.accumulate(extrinsics, lambda n, m: np.dot(n, m))))
    adjusted_points, adjusted_positions = bundleAdjuster.adjustPoints(extrinsics,
                                                                      intrinsic_matrix,
                                                                      points,
                                                                      np.array(points_2d),
                                                                      np.array(frame_indices),
                                                                      np.array(point_indices))
=======
    # adjusted_points, adjusted_positions = bundleAdjuster.adjustPoints(frame_parameters,
    #                                                                   intrinsic_matrix,
    #                                                                   np.array(points),
    #                                                                   np.array(points_2d),
    #                                                                   np.array(frame_indices),
    #                                                                   np.array(point_indices))
>>>>>>> 148ac0a4

    toc = time.time()

    print("adjustment complete.")
    print(toc - tic, "seconds.\n")

    print("Saving point cloud...")

    tic = time.time()

    filename = path + "Cloud.ply"
    cloud = PyntCloud(pd.DataFrame(
        data=points,
        columns=['x', 'y', 'z']
    ))
    cloud.to_file(filename)

    toc = time.time()
<<<<<<< HEAD
    print("Point cloud saved.")
    print(tic - toc)
=======

    print(toc - tic, "seconds.\n")
>>>>>>> 148ac0a4
<|MERGE_RESOLUTION|>--- conflicted
+++ resolved
@@ -3,7 +3,6 @@
 import cv2
 import numpy as np
 import pandas as pd
-import plotly.graph_objects as go
 from pyntcloud import PyntCloud
 from PIL import Image, ExifTags
 
@@ -200,115 +199,115 @@
     return False, prev_frame_grey, prev_frame_points, accumulated_error
 
 
-def featureMatching(new_features, new_descriptors, all_features, all_descriptors, flann_params, threshold=0.75):
+def featureTracking(new_keyframe, prev_orb_points, prev_orb_descriptors, orb, flann_params, threshold=0.75):
     """
     Finds which features in two keyframes match
 
-    :param new_features: The features from the new keyframe
-    :param new_descriptors: The feature descriptions from the new keyframe
-    :param all_features: The previous features from all preceding keyframes
-    :param all_descriptors: The previous feature descriptions from all preceding keyframes
+    :param new_keyframe: The keyframe to compare to the previous keyframe
+    :param prev_orb_points: The previous keyframe feature points
+    :param prev_orb_descriptors: The previous keyframe feature descriptors
+    :param orb: An ORB feature detection object
     :param flann_params: Parameters to tune FLANN matcher
     :param threshold: Ratio threshold for FLANN matches
-    :return: A dictionary of the matches for each preceding keyframe
+    :return: List of left frame matched Keypoints,
+            List of right frame matched Keypoints,
+            The new previous keyframe feature points,
+            The new previous keyframe feature descriptors
     """
     # Get new points and descriptors
-    all_matches = {}
-
-    for frame_ID, (points, descriptors) in enumerate(zip(all_features, all_descriptors)):
-        # FLANN based approach to find matches
-        flann = cv2.FlannBasedMatcher(flann_params, {})
-        matches = flann.knnMatch(descriptors, new_descriptors, k=2)
-
-        # Find which points can be considered new
-        good_matches = [match[0] for match in matches if
-                        len(match) == 2  # Sometimes matches only includes one side not both
-                        and match[0].distance < threshold * match[1].distance]
-        print("Found", len(good_matches), "matches with keyframe", frame_ID)
-
-        left_matches = np.array([points[m.queryIdx].pt for m in good_matches])
-        right_matches = np.array([new_features[m.trainIdx].pt for m in good_matches])
-        new_matches = np.hstack((left_matches, right_matches))
-        all_matches[frame_ID] = new_matches
-
-    return all_matches
-
-
-def poseEstimation(points, camera_intrinsic_matrix):
+    new_points, new_descriptors = orb.detectAndCompute(new_keyframe, None)
+
+    # FLANN based approach to find matches
+    flann = cv2.FlannBasedMatcher(flann_params, {})
+    matches = flann.knnMatch(prev_orb_descriptors, new_descriptors, k=2)
+
+    # Find which points can be considered new
+    good_matches = [match[0] for match in matches if
+                    len(match) == 2 and match[0].distance < threshold * match[1].distance]
+
+    left_matches = np.array([prev_orb_points[m.queryIdx].pt for m in good_matches])
+    right_matches = np.array([new_points[m.trainIdx].pt for m in good_matches])
+
+    return left_matches, right_matches, new_points, new_descriptors
+
+
+def poseEstimation(left_frame_points, right_frame_points, left_frame_extrinsic_matrix, camera_intrinsic_matrix):
     """
     Takes the matches between two frames and the transformation between origin and left frame coordinates and finds
     the transformation between origin and right frame coordinates
 
-    :param points: Nx4 array of image point matches
+    :param left_frame_points: Undistorted matched points from the left frame
+    :param right_frame_points: Undistorted matched points from the right frame
+    :param left_frame_extrinsic_matrix: 4x4 matrix converting origin coordinates to left frame coordinates
     :param camera_intrinsic_matrix: The intrinsic matrix of the camera
-    :return: The used point matches (or if estimating based on previous points, a success value),
-            rotation vector,
-            translation vector
-    """
-    left_points = points[:, :2]
-    right_points = points[:, 2:]
-
+    :return: The used left points,
+            The used right points,
+            The corresponding 3D points,
+            The new previous pose matrix
+    """
     # Find essential matrix and inliers
-    E, mask_E = cv2.findEssentialMat(left_points,
-                                     right_points,
-                                     camera_intrinsic_matrix)
+    essential_matrix, mask_E = cv2.findEssentialMat(left_frame_points,
+                                                    right_frame_points,
+                                                    camera_intrinsic_matrix)
 
     # Use the essential matrix and inliers to find the pose and new inliers
-    _, R, t, mask_RP, points = cv2.recoverPose(E,
-                                               left_points,
-                                               right_points,
-                                               camera_intrinsic_matrix,
-                                               distanceThresh=10,
-                                               mask=mask_E)
-
-    new_points = points.T
-    new_points = new_points[:, :3] / new_points[:, -1][:, None]
+    _, R_left_to_right, t_left_to_right, mask_RP = cv2.recoverPose(essential_matrix,
+                                                                   left_frame_points,
+                                                                   right_frame_points,
+                                                                   camera_intrinsic_matrix,
+                                                                   mask=mask_E)
+
+    # Create the 4x3 pose matrix from rotation and translation
+    left_to_right_extrinsic_matrix = np.hstack([R_left_to_right, t_left_to_right])
+
+    # Convert to homogeneous 4x4 transformation matrix
+    left_to_right_extrinsic_matrix = np.vstack((left_to_right_extrinsic_matrix, np.array([0, 0, 0, 1])))
+
+    # Take world coordinates to left frame then to right frame
+    right_frame_extrinsic_matrix = np.matmul(left_to_right_extrinsic_matrix, left_frame_extrinsic_matrix)
+
+    # Projection from world coordinates to right frame image coordinates
+    projection_matrix = np.dot(camera_intrinsic_matrix, right_frame_extrinsic_matrix[:3])
 
     # Usable points
-    usable_left_points = left_points[mask_RP[:, 0] == 1]
-
-    if len(usable_left_points) < 8:  # If less than 8 are usable then this is very unreliable
-        return None, None, None
-
-    usable_right_points = right_points[mask_RP[:, 0] == 1]
-    usable_points = np.hstack((usable_left_points, usable_right_points))
-    usable_new_points = new_points[mask_RP[:, 0] == 1]
-
-<<<<<<< HEAD
+    usable_left_points = left_frame_points[mask_RP[:, 0] == 1]
+    usable_right_points = right_frame_points[mask_RP[:, 0] == 1]
+
     return usable_left_points, usable_right_points, right_frame_extrinsic_matrix, left_to_right_extrinsic_matrix, projection_matrix
-=======
-    return usable_points, R, t, usable_new_points
->>>>>>> 148ac0a4
-
-
-def pointTracking(tracks, matches, points, prev_keyframe_ID, keyframe_ID):
+
+
+def pointTracking(tracks, prev_keyframe_ID, feature_points, keyframe_ID, correspondents):
     """
     Checks through the current tracks and updates them based on the provided matches
 
-    :param tracks: Tracks of points visible in the previous keyframe
-    :param matches: Nx4 array of the matches between the keyframe and previous keyframe
-    :param points: Nx3 corresponding 3D points
+    :param tracks: Current tracks
     :param prev_keyframe_ID: The identity number of the previous keyframe
+    :param feature_points: The feature point matches from the previous keyframe
     :param keyframe_ID: The identity number of the current keyframe
-    :return: The tracks for the previous keyframe,
-            The tracks for the current keyframe,
-            The new tracks created
-    """
+    :param correspondents: The corresponding feature match
+    :return: The tracks to be processed,
+            Continuing tracks
+    """
+
     new_tracks = []
-    new_frame_tracks = []
+    updated_tracks = []
+    popped_tracks = []
 
     # For each match check if this feature already exists
-    for feature_point, correspondent, point in zip(matches[:, :2], matches[:, 2:], points):
+    for feature_point, correspondent in zip(feature_points, correspondents):
+        # Convert to tuples
+        feature_point = (feature_point[0], feature_point[1])
+        correspondent = (correspondent[0], correspondent[1])
+
         is_new_track = True
 
         for track in tracks:
             # If the current point matches the track's last point then they reference the same feature
-            prior_point = track.getCoordinate(prev_keyframe_ID)
+            prior_point = track.getLastPoint()
 
             # So update the track
-            if feature_point[0] == prior_point[0] and feature_point[1] == prior_point[1]:
-                track.update(keyframe_ID, correspondent, point)
-                new_frame_tracks.append(track)
+            if feature_point == prior_point:
+                track.update(keyframe_ID, correspondent)
                 is_new_track = False
                 break
 
@@ -317,15 +316,21 @@
             new_track = Track(prev_keyframe_ID,
                               feature_point,
                               keyframe_ID,
-                              correspondent,
-                              point)
+                              correspondent)
             new_tracks.append(new_track)
-            new_frame_tracks.append(new_track)
+
+    for track in tracks:
+        if track.wasUpdated():
+            track.reset()
+            updated_tracks.append(track)
+        else:
+            popped_tracks.append(track)
 
     # Add new tracks
-    tracks += new_tracks
-
-<<<<<<< HEAD
+    updated_tracks += new_tracks
+
+    return popped_tracks, updated_tracks
+
 
 def triangulatePoints(popped_tracks, projections, point_ID, points_2d, frame_indices, point_indices):
     """
@@ -409,9 +414,6 @@
             points = np.concatenate((points, new_points))
 
     return points, point_ID, points_2d, frame_indices, point_indices
-=======
-    return tracks, new_frame_tracks, new_tracks
->>>>>>> 148ac0a4
 
 
 def process(video, path, intrinsic_matrix, distortion_coefficients, lk_params, feature_params, flann_params):
@@ -430,10 +432,9 @@
     print("Initialising...")
     tic = time.time()
 
-    orb = cv2.ORB_create(nfeatures=2000)
+    orb = cv2.ORB_create(nfeatures=20000)
 
     cap = cv2.VideoCapture(video)
-    total_frames = int(cap.get(cv2.CAP_PROP_FRAME_COUNT))
 
     # Retrieve first frame
     _, start_frame = cap.read()
@@ -445,13 +446,10 @@
                                                 **feature_params)
     accumulative_error = 0
 
-    # Initialise feature matching
-    features, descriptors = orb.detectAndCompute(prev_frame_grey, None)
-    all_features = [features]
-    all_descriptors = [descriptors]
+    # Initialise feature tracking
+    prev_orb_points, prev_orb_descriptors = orb.detectAndCompute(prev_frame_grey, None)
 
     # Initialise pose estimation
-<<<<<<< HEAD
     left_extrinsic = np.eye(4, 4)  # The first keyframe is at origin and left of next frame
 
     # But needs to be placed into world coordinates
@@ -459,15 +457,18 @@
 
     projections = [original_projection]  # The first keyframe is added
     extrinsic_matrices = [left_extrinsic]
-=======
-    frame_tracks = {}
-
-    # Initialise triangulation
->>>>>>> 148ac0a4
 
     # Initialise point tracking
     tracks = []
+    popped_tracks = []
+    prev_keyframe_ID = 0
     keyframe_ID = 1
+
+    # Initialise bundling
+    points_2d = []
+    frame_indices = []
+    point_indices = []
+    point_ID = 0
 
     toc = time.time()
 
@@ -493,15 +494,7 @@
                                                                                                threshold=0.1)
 
         if is_keyframe:
-            # Detect features and compute descriptors
-            print("Detecting features in keyframe", keyframe_ID, end="...")
-
-            features, descriptors = orb.detectAndCompute(frame_grey, None)
-
-            print("found", len(features))
-
             # Calculate matches
-<<<<<<< HEAD
             print("\nFinding matches", end="...")
             L_matches, R_matches, prev_orb_points, prev_orb_descriptors = featureTracking(frame_grey,
                                                                                           prev_orb_points,
@@ -534,48 +527,10 @@
             # Update variables
             left_extrinsic = right_extrinsic  # Right keyframe now becomes the left keyframe
             prev_keyframe_ID = keyframe_ID
-=======
-            all_matches = featureMatching(features,
-                                          descriptors,
-                                          all_features,
-                                          all_descriptors,
-                                          flann_params)
-
-            # Update all features and descriptors
-            all_features.append(features)
-            all_descriptors.append(descriptors)
-
-            # Pose estimation
-            current_frame_tracks = []
-            for prev_keyframe_ID, matches in all_matches.items():
-                print("Finding points with frame", prev_keyframe_ID, end="...")
-                # Find the relative positions and triangulated points
-                usable_matches, R, t, new_points = poseEstimation(matches,
-                                                                  intrinsic_matrix)
-
-                print("found", len(new_points))
-
-                # Group the newly triangulated points into tracks
-                prev_tracks, new_frame_tracks, new_tracks = pointTracking(frame_tracks[prev_keyframe_ID],
-                                                                          usable_matches,
-                                                                          new_points,
-                                                                          prev_keyframe_ID,
-                                                                          keyframe_ID)
-
-                frame_tracks[prev_keyframe_ID] = prev_tracks
-                current_frame_tracks += new_frame_tracks
-                tracks += new_tracks
-
-            print(len(tracks), "potential points found.")
-            frame_tracks[keyframe_ID] = current_frame_tracks
-
-            # Update variables
->>>>>>> 148ac0a4
             keyframe_ID += 1
 
         success, frame = cap.read()
 
-<<<<<<< HEAD
     # Add the remaining tracks which are implicitly popped
     popped_tracks += tracks
 
@@ -589,36 +544,14 @@
                                                                                   point_indices)
     print("done")
 
-=======
->>>>>>> 148ac0a4
     toc = time.time()
 
     print(len(tracks), "points found.")
-    # print(len(extrinsic_vectors), "frames used.")
     print(toc - tic, "seconds.\n")
 
-    points = []
-    point_indices = []
-    frame_indices = []
-    points_2d = []
-    point_ID = 0
-
-    for track in tracks:
-        for frame_ID, coordinate in track.getCoordinates().items():
-            points_2d.append(coordinate)
-            frame_indices.append(frame_ID)
-            point_indices.append(point_ID)
-
-        points.append(track.getFinalPoint())
-        point_ID += 1
-
-    points = np.array(points)
-
     print("adjusting points...")
-
     tic = time.time()
 
-<<<<<<< HEAD
     extrinsics = np.array(extrinsic_matrices)
     extrinsics = np.array(list(itertools.accumulate(extrinsics, lambda n, m: np.dot(n, m))))
     adjusted_points, adjusted_positions = bundleAdjuster.adjustPoints(extrinsics,
@@ -627,36 +560,21 @@
                                                                       np.array(points_2d),
                                                                       np.array(frame_indices),
                                                                       np.array(point_indices))
-=======
-    # adjusted_points, adjusted_positions = bundleAdjuster.adjustPoints(frame_parameters,
-    #                                                                   intrinsic_matrix,
-    #                                                                   np.array(points),
-    #                                                                   np.array(points_2d),
-    #                                                                   np.array(frame_indices),
-    #                                                                   np.array(point_indices))
->>>>>>> 148ac0a4
 
     toc = time.time()
-
     print("adjustment complete.")
     print(toc - tic, "seconds.\n")
 
     print("Saving point cloud...")
-
     tic = time.time()
 
     filename = path + "Cloud.ply"
     cloud = PyntCloud(pd.DataFrame(
-        data=points,
+        data=adjusted_points,
         columns=['x', 'y', 'z']
     ))
     cloud.to_file(filename)
 
     toc = time.time()
-<<<<<<< HEAD
     print("Point cloud saved.")
-    print(tic - toc)
-=======
-
-    print(toc - tic, "seconds.\n")
->>>>>>> 148ac0a4
+    print(tic - toc)